--- conflicted
+++ resolved
@@ -272,12 +272,6 @@
 
 # cache entries for 10 minutes
 # this means that new recordings won't show up in the file system for up to this long
-<<<<<<< HEAD
-=======
-my $cache;
-my $refresh_time = 0;
->>>>>>> 2a385bc4
-
 sub new {
     my $class = shift;
     my $pattern = shift;
@@ -308,21 +302,12 @@
     my $cache = $self->cache;
 
     return $cache if $cache && $nocache;
-<<<<<<< HEAD
     return $cache if $cache && $self->mtime >= $Cache{mtime};
 
     warn "refreshing cache from Cache, mtime = $Cache{mtime}";
     lock %Cache;
     $self->mtime($Cache{mtime});
     return $self->cache(decode_json($Cache{recorded}||''));
-=======
-    return $cache if $cache && $refresh_time >= $Cache{mtime};
-
-    warn "refreshing cache from Cache, mtime = $Cache{mtime}";
-    lock %Cache;
-    $refresh_time = $Cache{mtime};
-    return $cache = eval ($Cache{recorded}||'');
->>>>>>> 2a385bc4
 }
 
 sub recording2path {
